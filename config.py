--- conflicted
+++ resolved
@@ -156,16 +156,9 @@
     "linkai_app_code": "",
     "linkai_api_base": "https://api.link-ai.chat",  # linkAI服务地址，若国内无法访问或延迟较高可改为 https://api.link-ai.tech
 
-<<<<<<< HEAD
     # 智谱AI 平台配置
     "zhipu_ai_api_key": "",
     "zhipu_ai_api_base": "https://open.bigmodel.cn/api/paas/v4",
-
-=======
-#   # 智谱AI
-    "zhipu_ai_api_key": "",
-    "zhipu_ai_api_base": "https://open.bigmodel.cn/api/paas/v4",
->>>>>>> 40255290
 }
 
 
